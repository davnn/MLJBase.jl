--- conflicted
+++ resolved
@@ -146,24 +146,11 @@
 # datasets_synthetics.jl
 export make_blobs, make_moons, make_circles, make_regression
 
-<<<<<<< HEAD
-# composition:
-export machines, sources, @from_network, @pipeline, Pipeline, Stack,
-    glb, @tuple, node, @node, sources, origins, return!,
-    nrows_at_source, machine,
-    rebind!, nodes, freeze!, thaw!, Node, AbstractNode,
-    DeterministicSurrogate, ProbabilisticSurrogate, UnsupervisedSurrogate,
-    DeterministicComposite, ProbabilisticComposite, UnsupervisedComposite,
-    DeterministicPipeline, ProbabilisticPipeline, IntervalPipeline,
-    UnsupervisedPipeline, StaticPipeline
-
-=======
 # composition (surrogates and composites are exported in composition):
 export machines, sources, @from_network, @pipeline, Stack,
     glb, @tuple, node, @node, sources, origins, return!,
     nrows_at_source, machine, rebind!, nodes, freeze!, thaw!,
     Node, AbstractNode
->>>>>>> efe0fd83
 
 # aliases to the above,  kept for backwards compatibility:
 export  DeterministicNetwork, ProbabilisticNetwork, UnsupervisedNetwork
