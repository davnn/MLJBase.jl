--- conflicted
+++ resolved
@@ -197,10 +197,10 @@
        balanced_accuracy, bacc, bac,
        matthews_correlation, mcc
 
-# measures/finite.jl -- binary order independent:
+# measures/finite.jl -- Multiclass{2} (order independent):
 export auc, area_under_curve, roc_curve, roc
 
-# measures/finite.jl -- binary order dependent:
+# measures/finite.jl -- OrderedFactor{2} (order dependent):
 export TruePositive, TrueNegative, FalsePositive, FalseNegative,
        TruePositiveRate, TrueNegativeRate, FalsePositiveRate,
        FalseNegativeRate, FalseDiscoveryRate, Precision, NPV, FScore,
@@ -220,39 +220,8 @@
        recall, sensitivity, hit_rate, miss_rate,
        specificity, selectivity, f1score, fallout
 
-<<<<<<< HEAD
-# measures/finite.jl -- multiclass generalizations of above (but order
-# independent):
-export MulticlassTruePositive, MulticlassTrueNegative, MulticlassFalsePositive,
-       MulticlassFalseNegative, MulticlassTruePositiveRate,
-       MulticlassTrueNegativeRate, MulticlassFalsePositiveRate,
-       MulticlassFalseNegativeRate, MulticlassFalseDiscoveryRate,
-       MulticlassPrecision, MulticlassNPV, MulticlassFScore,
-       # standard synonyms
-       MTPR, MTNR, MFPR, MFNR, MFDR, MPPV,
-       MulticlassRecall, MulticlassSpecificity,
-       # instances and their synonyms
-       multiclass_truepositive, multiclass_truenegative, multiclass_falsepositive,
-       multiclass_falsenegative, multiclass_true_positive,
-       multiclass_true_negative, multiclass_false_positive,
-       multiclass_false_negative, multiclass_truepositive_rate,
-       multiclass_truenegative_rate, multiclass_falsepositive_rate,
-       multiclass_true_positive_rate, multiclass_true_negative_rate,
-       multiclass_false_positive_rate, multiclass_falsenegative_rate,
-       multiclass_negativepredictive_value, multiclass_false_negative_rate,
-       multiclass_negative_predictive_value, multiclass_positivepredictive_value,
-       multiclass_positive_predictive_value, multiclass_tpr, multiclass_tnr,
-       multiclass_fpr, multiclass_fnr, multiclass_falsediscovery_rate,
-       multiclass_false_discovery_rate, multiclass_fdr, multiclass_npv,
-       multiclass_ppv, multiclass_recall, multiclass_sensitivity,
-       multiclass_hit_rate, multiclass_miss_rate, multiclass_specificity,
-       multiclass_selectivity, macro_f1score, micro_f1score,
-       multiclass_f1score, multiclass_fallout, multiclass_precision,
-       # averaging modes
-       macro_avg, micro_avg
-
-=======
-#measures/finite.jl -- multiclass order independent:
+# measures/finite.jl -- Finite{N} - multiclass generalizations of
+# above OrderedFactor{2} measures (but order independent):
 export MulticlassTruePositive, MulticlassTrueNegative, MulticlassFalsePositive,
       MulticlassFalseNegative, MulticlassTruePositiveRate,
       MulticlassTrueNegativeRate, MulticlassFalsePositiveRate,
@@ -262,7 +231,8 @@
       MTPR, MTNR, MFPR, MFNR, MFDR, MPPV,
       MulticlassRecall, MulticlassSpecificity,
       # instances and their synonyms
-      multiclass_truepositive, multiclass_truenegative, multiclass_falsepositive,
+      multiclass_truepositive, multiclass_truenegative,
+      multiclass_falsepositive,
       multiclass_falsenegative, multiclass_true_positive,
       multiclass_true_negative, multiclass_false_positive,
       multiclass_false_negative, multiclass_truepositive_rate,
@@ -280,7 +250,7 @@
       multiclass_f1score, multiclass_fallout, multiclass_precision,
       # averaging modes
       no_avg, macro_avg, micro_avg
->>>>>>> 7dd08a1c
+
 # -------------------------------------------------------------------
 # re-export from Random, StatsBase, Statistics, Distributions,
 # CategoricalArrays, InvertedIndices:
