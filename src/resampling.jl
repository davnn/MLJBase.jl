# ==================================================================
## RESAMPLING STRATEGIES

abstract type ResamplingStrategy <: MLJType end
show_as_constructed(::Type{<:ResamplingStrategy}) = true

# resampling strategies are `==` if they have the same type and their
# field values are `==`:
function ==(s1::S, s2::S) where S <: ResamplingStrategy
    return all(getfield(s1, fld) == getfield(s2, fld) for fld in fieldnames(S))
end

# fallbacks for method to be implemented by each new strategy:
train_test_pairs(s::ResamplingStrategy, rows, X, y, w) =
    train_test_pairs(s, rows, X, y)
train_test_pairs(s::ResamplingStrategy, rows, X, y) =
    train_test_pairs(s, rows, y)
train_test_pairs(s::ResamplingStrategy, rows, y) =
    train_test_pairs(s, rows)

# Helper to interpret rng, shuffle in case either is `nothing` or if
# `rng` is an integer:
function shuffle_and_rng(shuffle, rng)
    if rng isa Integer
        rng = MersenneTwister(rng)
    end

    if shuffle === nothing
        shuffle = ifelse(rng===nothing, false, true)
    end

    if rng === nothing
        rng = Random.GLOBAL_RNG
    end

    return shuffle, rng
end

# ----------------------------------------------------------------
# Holdout

"""
    holdout = Holdout(; fraction_train=0.7,
                         shuffle=nothing,
                         rng=nothing)

Holdout resampling strategy, for use in `evaluate!`, `evaluate` and in
tuning.

    train_test_pairs(holdout, rows)

Returns the pair `[(train, test)]`, where `train` and `test` are
vectors such that `rows=vcat(train, test)` and
`length(train)/length(rows)` is approximatey equal to fraction_train`.

Pre-shuffling of `rows` is controlled by `rng` and `shuffle`. If `rng`
is an integer, then the `Holdout` keyword constructor resets it to
`MersenneTwister(rng)`. Otherwise some `AbstractRNG` object is
expected.

If `rng` is left unspecified, `rng` is reset to `Random.GLOBAL_RNG`,
in which case rows are only pre-shuffled if `shuffle=true` is
specified.

"""
struct Holdout <: ResamplingStrategy
    fraction_train::Float64
    shuffle::Bool
    rng::Union{Int,AbstractRNG}

    function Holdout(fraction_train, shuffle, rng)
        0 < fraction_train < 1 ||
            error("`fraction_train` must be between 0 and 1.")
        return new(fraction_train, shuffle, rng)
    end
end

# Keyword Constructor
Holdout(; fraction_train::Float64=0.7, shuffle=nothing, rng=nothing) =
    Holdout(fraction_train, shuffle_and_rng(shuffle, rng)...)

function train_test_pairs(holdout::Holdout, rows)

    train, test = partition(rows, holdout.fraction_train,
                          shuffle=holdout.shuffle, rng=holdout.rng)
    return [(train, test),]

end

# ----------------------------------------------------------------
# Cross-validation (vanilla)

"""
    cv = CV(; nfolds=6,  shuffle=nothing, rng=nothing)

Cross-validation resampling strategy, for use in `evaluate!`,
`evaluate` and tuning.

    train_test_pairs(cv, rows)

Returns an `nfolds`-length iterator of `(train, test)` pairs of
vectors (row indices), where each `train` and `test` is a sub-vector
of `rows`. The `test` vectors are mutually exclusive and exhaust
`rows`. Each `train` vector is the complement of the corresponding
`test` vector. With no row pre-shuffling, the order of `rows` is
preserved, in the sense that `rows` coincides precisely with the
concatenation of the `test` vectors, in the order they are
generated. The first `r` test vectors have length `n + 1`, where `n, r
= divrem(length(rows), nfolds)`, and the remaining test vectors have
length `n`.

Pre-shuffling of `rows` is controlled by `rng` and `shuffle`. If `rng`
is an integer, then the `CV` keyword constructor resets it to
`MersenneTwister(rng)`. Otherwise some `AbstractRNG` object is
expected.

If `rng` is left unspecified, `rng` is reset to `Random.GLOBAL_RNG`,
in which case rows are only pre-shuffled if `shuffle=true` is
explicitly specified.

"""
struct CV <: ResamplingStrategy
    nfolds::Int
    shuffle::Bool
    rng::Union{Int,AbstractRNG}
    function CV(nfolds, shuffle, rng)
        nfolds > 1 || error("Must have nfolds > 1. ")
        return new(nfolds, shuffle, rng)
    end
end

# Constructor with keywords
CV(; nfolds::Int=6,  shuffle=nothing, rng=nothing) =
    CV(nfolds, shuffle_and_rng(shuffle, rng)...)

function train_test_pairs(cv::CV, rows)

    n_obs = length(rows)
    n_folds = cv.nfolds

    if cv.shuffle
        rows=shuffle!(cv.rng, collect(rows))
    end

    n, r = divrem(n_obs, n_folds)
    n > 0 || error("Inusufficient data for $n_folds-fold cross-validation.\n"*
                   "Try reducing nfolds. ")

    m = n + 1 # number of observations in first r folds

    itr1 = Iterators.partition( 1 : m*r , m)
    itr2 = Iterators.partition( m*r+1 : n_obs , n)
    test_folds = Iterators.flatten((itr1, itr2))

    return map(test_folds) do test_indices
        test_rows = rows[test_indices]

        train_rows = vcat(
            rows[ 1 : first(test_indices)-1 ],
            rows[ last(test_indices)+1 : end ]
        )

        (train_rows, test_rows)
    end
end


# ----------------------------------------------------------------
# Cross-validation (TimeSeriesCV)
"""
tscv = TimeSeriesCV(;folds=4)

Cross-validation resampling strategy, for use in `evaluate!`,
`evaluate` and tuning, when observations are chronological and not
expected to be independent.

train_test_pairs(tscv, rows)

Return an iterator of `(train, test)` pairs of vectors in which `train` progressively
grows in  `nfolds` and `test` consists of a `1+nfolds` indexs in `rows`.
Specifically,

train[k] = rows[1:k]
test[k] = [rows[k + 1, ]
for k in 2:(nfold).

# Examples

```julia-repl
julia> tscv = TimeSeriesCV(nfolds=3)
julia> MLJBase.train_test_pairs(tscv, collect(1:2:15))
3-element Array{Tuple{Array{Int64,1},Array{Int64,1}},1}:
 ([1, 3], [5, 7])
 ([1, 3, 5, 7], [9, 11])
 ([1, 3, 5, 7, 9, 11], [13, 15])
```
"""
struct TimeSeriesCV <: ResamplingStrategy
     nfolds::Int
     function TimeSeriesCV(nfolds)
         nfolds > 1 || error("Must have nfolds > 1. ")
         return new(nfolds)
     end
 end
 # Constructor with keywords
 TimeSeriesCV(;nfolds::Int=4) =
       TimeSeriesCV(nfolds)

 function train_test_pairs(tscv::TimeSeriesCV, rows)
     if rows != sort(rows)
         @warn("TimeSeriesCV being applied to `rows` not in sequence. ")
     end
     n_obs = length(rows)
     nfolds = tscv.nfolds
     # number of observations per fold
     k = floor(Int, n_obs/nfolds)
     k > 0 || error("Inusufficient data for $nfolds-fold cross-validation.\n"*
                    "Try reducing nfolds. ")
     # define the (trainrows, testrows) pairs:
     firsts = 1:k:((nfolds)*k + 1) # itr of first `test` rows index
     seconds = k:k:((nfolds)*k)
     ret = map(2:nfolds+1) do k
         f = firsts[k]
         if  k == nfolds + 1
             s = n_obs
         else
             s = seconds[k]
         end
         return (rows[1:f-1], # trainrows
                 rows[f:s])   # testrows
    end
    return ret
end

# ----------------------------------------------------------------
# Cross-validation (stratified; for `Finite` targets)

"""
    stratified_cv = StratifiedCV(; nfolds=6,
                                   shuffle=false,
                                   rng=Random.GLOBAL_RNG)

Stratified cross-validation resampling strategy, for use in
`evaluate!`, `evaluate` and in tuning. Applies only to classification
problems (`OrderedFactor` or `Multiclass` targets).

    train_test_pairs(stratified_cv, rows, y)

Returns an `nfolds`-length iterator of `(train, test)` pairs of
vectors (row indices) where each `train` and `test` is a sub-vector of
`rows`. The `test` vectors are mutually exclusive and exhaust
`rows`. Each `train` vector is the complement of the corresponding
`test` vector.

Unlike regular cross-validation, the distribution of the levels of the
target `y` corresponding to each `train` and `test` is constrained, as
far as possible, to replicate that of `y[rows]` as a whole.

Specifically, the data is split into a number of groups on which `y`
is constant, and each individual group is resampled according to the
ordinary cross-validation strategy `CV(nfolds=nfolds)`. To obtain the
final `(train, test)` pairs of row indices, the per-group pairs are
collated in such a way that each collated `train` and `test` respects
the original order of `rows` (after shuffling, if `shuffle=true`).

Pre-shuffling of `rows` is controlled by `rng` and `shuffle`. If `rng`
is an integer, then the `StratifedCV` keyword constructor resets it to
`MersenneTwister(rng)`. Otherwise some `AbstractRNG` object is
expected.

If `rng` is left unspecified, `rng` is reset to `Random.GLOBAL_RNG`,
in which case rows are only pre-shuffled if `shuffle=true` is
explicitly specified.

"""
struct StratifiedCV <: ResamplingStrategy
    nfolds::Int
    shuffle::Bool
    rng::Union{Int,AbstractRNG}
    function StratifiedCV(nfolds, shuffle, rng)
        nfolds > 1 || error("Must have nfolds > 1. ")
        return new(nfolds, shuffle, rng)
    end
end

# Constructor with keywords
StratifiedCV(; nfolds::Int=6,  shuffle=nothing, rng=nothing) =
       StratifiedCV(nfolds, shuffle_and_rng(shuffle, rng)...)

function train_test_pairs(stratified_cv::StratifiedCV, rows, X, y)

    nfolds = stratified_cv.nfolds

    if stratified_cv.shuffle
        rows=shuffle!(stratified_cv.rng, collect(rows))
    end

    st = scitype(y)
    st <: AbstractArray{<:Finite} ||
        error("Supplied target has scitpye $st but stratified "*
              "cross-validation applies only to classification problems. ")


    freq_given_level = countmap(y[rows])
    minimum(values(freq_given_level)) >= nfolds ||
        error("The number of observations for which the target takes on a "*
              "given class must, for each class, exceed `nfolds`. Try "*
              "reducing `nfolds`. ")

    levels_seen = keys(freq_given_level) |> collect

    cv = CV(nfolds=nfolds)

    # the target is constant on each stratum, a subset of `rows`:
    class_rows = [rows[y[rows] .== c] for c in levels_seen]

    # get the cv train/test pairs for each level:
    train_test_pairs_per_level = (train_test_pairs(cv, class_rows[m])
                              for m in eachindex(levels_seen))

    # just the train rows in each level:
    trains_per_level = map(x -> first.(x),
                           train_test_pairs_per_level)

    # just the test rows in each level:
    tests_per_level  = map(x -> last.(x),
                                train_test_pairs_per_level)

    # for each fold, concatenate the train rows over levels:
    trains_per_fold = map(x->vcat(x...), zip(trains_per_level...))

    # for each fold, concatenate the test rows over levels:
    tests_per_fold = map(x->vcat(x...), zip(tests_per_level...))

    # restore ordering specified by rows:
    trains_per_fold = map(trains_per_fold) do train
        filter(in(train), rows)
    end
    tests_per_fold = map(tests_per_fold) do test
        filter(in(test), rows)
    end

    # re-assemble:
    return zip(trains_per_fold, tests_per_fold) |> collect

end

# ================================================================
## EVALUATION RESULT TYPE

const PerformanceEvaluation = NamedTuple{(:measure, :measurement,
                               :per_fold, :per_observation)}
# pretty printing:
round3(x) = round(x, sigdigits=3)
_short(v::Vector{<:Real}) = MLJBase.short_string(v)
_short(v::Vector) = string("[", join(_short.(v), ", "), "]")
_short(::Missing) = missing

function Base.show(io::IO, ::MIME"text/plain", e::PerformanceEvaluation)
    data = hcat(e.measure, round3.(e.measurement),
                [round3.(v) for v in e.per_fold])
    header = ["_.measure", "_.measurement", "_.per_fold"]
    PrettyTables.pretty_table(io, data, header;
                              header_crayon=PrettyTables.Crayon(bold=false),
                              alignment=:l)
    println(io, "_.per_observation = $(_short(e.per_observation))")
end

function Base.show(io::IO, e::PerformanceEvaluation)
    summary = Tuple(round3.(e.measurement))
    print(io, "PerformanceEvaluation$summary")
end

# ===============================================================
## EVALUATION METHODS

# ---------------------------------------------------------------
# Helpers

function actual_rows(rows, N, verbosity)
    unspecified_rows = (rows === nothing)
    _rows = unspecified_rows ? (1:N) : rows
    unspecified_rows ||
        @info "Creating subsamples from a subset of all rows. "
    return _rows
end

function _check_measure(model, measure, y, operation, override)

    override && (return nothing)

    T = scitype(y)

    T == Unknown && (return nothing)
    target_scitype(measure) == Unknown && (return nothing)
    prediction_type(measure) == :unknown && (return nothing)

    avoid = "\nTo override measure checks, set check_measure=false. "

    T <: target_scitype(measure) ||
        throw(ArgumentError(
            "\nscitype of target = $T but target_scitype($measure) = "*
            "$(target_scitype(measure))."*avoid))

    if model isa Probabilistic
        if operation == predict
            if prediction_type(measure) != :probabilistic
                suggestion = ""
                if target_scitype(measure) <: Finite
                    suggestion = "\nPerhaps you want to set operation="*
                    "predict_mode. "
                elseif target_scitype(measure) <: Continuous
                    suggestion = "\nPerhaps you want to set operation="*
                    "predict_mean or operation=predict_median. "
                else
                    suggestion = ""
                end
                throw(ArgumentError(
                   "\n$model <: Probabilistic but prediction_type($measure) = "*
                      ":$(prediction_type(measure)). "*suggestion*avoid))
            end
        end
    end

    model isa Deterministic && prediction_type(measure) != :deterministic &&
        throw(ArgumentError("$model <: Deterministic but "*
                            "prediction_type($measure) ="*
              ":$(prediction_type(measure))."*avoid))

    return nothing

end

function _process_weights_measures(weights, measures, mach,
                                   operation, verbosity, check_measure)

    if measures === nothing
        candidate = default_measure(mach.model)
        candidate ===  nothing && error("You need to specify measure=... ")
        _measures = [candidate, ]
    elseif !(measures isa AbstractVector)
        _measures = [measures, ]
    else
        _measures = measures
    end

    y = mach.args[2]

    [ _check_measure(mach.model, m, y, operation, !check_measure)
     for m in _measures ]

    if weights != nothing
        weights isa AbstractVector{<:Real} ||
            throw(ArgumentError("`weights` must be a `Real` vector."))
        length(weights) == nrows(y) ||
            throw(DimensionMismatch("`weights` and target "*
                                    "have different lengths. "))
        _weights = weights
    elseif  length(mach.args) == 3
        verbosity < 1 ||
            @info "Passing machine sample weights to any supported measures. "
        _weights = mach.args[3]
    else
        _weights = weights
    end

    return _weights, _measures

end

function _process_accel_settings(accel::CPUThreads)
    if accel.settings === nothing 
        nthreads = Threads.nthreads()
        _accel =  CPUThreads(nthreads)
    else
      typeof(accel.settings) <: Signed || 
      throw(ArgumentError("`n`used in `acceleration = CPUThreads(n)`must" *
                        "be an instance of type `T<:Signed`"))
      accel.settings > 0 || 
            throw(error("Can't create $(acceleration.settings) tasks)"))
      _accel = accel
    end
    return _accel
end

_process_accel_settings(accel::Union{CPU1,CPUProcesses}) = accel

#fallback
_process_accel_settings(accel) =  throw(ArgumentError("unsupported" *
                            " acceleration parameter`acceleration = $accel` ")) 

# --------------------------------------------------------------
# User interface points: `evaluate!` and `evaluate`

"""
    evaluate!(mach,
              resampling=CV(),
              measure=nothing,
              weights=nothing,
              operation=predict,
              repeats = 1,
              acceleration=default_resource(),
              force=false,
              verbosity=1,
              check_measure=true)

Estimate the performance of a machine `mach` wrapping a supervised
model in data, using the specified `resampling` strategy (defaulting
to 6-fold cross-validation) and `measure`, which can be a single
measure or vector.

Do `subtypes(MLJ.ResamplingStrategy)` to obtain a list of available
resampling strategies. If `resampling` is not an object of type
`MLJ.ResamplingStrategy`, then a vector of pairs (of the form
`(train_rows, test_rows)` is expected. For example, setting

    resampling = [(1:100), (101:200)),
                   (101:200), (1:100)]

gives two-fold cross-validation using the first 200 rows of data.

The resampling strategy is applied repeatedly if `repeats > 1`. For
`resampling = CV(nfolds=5)`, for example, this generates a total of
`5n` test folds for evaluation and subsequent aggregation.

If `resampling isa MLJ.ResamplingStrategy` then one may optionally
restrict the data used in evaluation by specifying `rows`.

An optional `weights` vector may be passed for measures that support
sample weights (`MLJ.supports_weights(measure) == true`), which is
ignored by those that don't.

*Important:* If `mach` already wraps sample weights `w` (as in `mach =
machine(model, X, y, w)`) then these weights, which are used for
*training*, are automatically passed to the measures for
evaluation. However, for evaluation purposes, any `weights` specified
as a keyword argument will take precedence over `w`.

User-defined measures are supported; see the manual for details.

If no measure is specified, then `default_measure(mach.model)` is
used, unless this default is `nothing` and an error is thrown.

The `acceleration` keyword argument is used to specify the compute resource (a
subtype of `ComputationalResources.AbstractResource`) that will be used to
accelerate/parallelize the resampling operation.

Although evaluate! is mutating, `mach.model` and `mach.args` are
untouched.

### Return value

A property-accessible object of type `PerformanceEvaluation` with
these properties:

- `measure`: the vector of specified measures

- `measurements`: the corresponding measurements, aggregated across the
  test folds using the aggregation method defined for each measure (do
  `aggregation(measure)` to inspect)

- `per_fold`: a vector of vectors of individual test fold evaluations
  (one vector per measure)

- `per_observation`: a vector of vectors of individual observation
  evaluations of those measures for which
  `reports_each_observation(measure)` is true, which is otherwise
  reported `missing`.

See also [`evaluate`](@ref)

"""
function evaluate!(mach::Machine{<:Supervised};
                   resampling=CV(),
                   measures=nothing, measure=measures, weights=nothing,
                   operation=predict, acceleration=default_resource(),
                   rows=nothing, repeats=1, force=false,
                   check_measure=true, verbosity=1)

    # this method just checks validity of options, preprocess the
    # weights and measures, and dispatches a strategy-specific
    # `evaluate!`

    repeats > 0 || error("Need n > 0. ")

    if resampling isa TrainTestPairs
        if rows !== nothing
            error("You cannot specify `rows` unless `resampling "*
                  "isa MLJ.ResamplingStrategy` is true. ")
        end
        if repeats != 1 && verbosity > 0
            @warn "repeats > 1 not supported unless "*
            "`resampling<:ResamplingStrategy. "
        end
    end

    _weights, _measures =
        _process_weights_measures(weights, measure, mach,
                                  operation, verbosity, check_measure)

    if verbosity >= 0 && weights !== nothing
        unsupported = filter(_measures) do m
            !supports_weights(m)
        end
        if !isempty(unsupported)
            unsupported_as_string = string(unsupported[1])
            unsupported_as_string *=
                reduce(*, [string(", ", m) for m in unsupported[2:end]])
                @warn "Sample weights ignored in evaluations of the following"*
            " measures, as unsupported: \n$unsupported_as_string "
        end
    end
    
    _acceleration= _process_accel_settings(acceleration)
    
    evaluate!(mach, resampling, _weights, rows, verbosity, repeats,
                   _measures, operation, _acceleration, force)

end

"""
    evaluate(model, X, y; measure=nothing, options...)
    evaluate(model, X, y, w; measure=nothing, options...)

Evaluate the performance of a supervised model `model` on input data
`X` and target `y`, optionally specifying sample weights `w` for
training, where supported. The same weights are passed to measures
that support sample weights, unless this behaviour is overridden by
explicitly specifying the option `weights=...`.

See the machine version `evaluate!` for the complete list of options.

"""
evaluate(model::Supervised, args...; kwargs...) =
    evaluate!(machine(model, args...); kwargs...)

# -------------------------------------------------------------------
# Resource-specific methods to distribute a function parameterized by
# fold number `k` over processes/threads.

# Here `func` is always going to be `get_measurements`; see later

<<<<<<< HEAD
function _evaluate!(func, mach, ::CPU1, nfolds, verbosity)
            
=======
# machines has only one element:
function _evaluate!(func, machines, ::CPU1, nfolds, verbosity)
   local ret
>>>>>>> 63df421c
   verbosity < 1 || (p = Progress(nfolds,
                 dt = 0,
                 desc = "Evaluating over $nfolds folds: ",
                 barglyphs = BarGlyphs("[=> ]"),
                 barlen = 25,
                 color = :yellow))

   ret = mapreduce(vcat, 1:nfolds) do k
            r = func(mach, k)
            verbosity < 1 || begin
                      p.counter += 1
                      ProgressMeter.updateProgress!(p)
                    end
            return r
        end

    return ret
end

<<<<<<< HEAD
function _evaluate!(func, mach, ::CPUProcesses, nfolds, verbosity) 
    
    local ret
    @sync begin
=======
# machines has only one element:
function _evaluate!(func, machines, ::CPUProcesses, nfolds, verbosity) #where T<:AbstractWorkerPool

    #verbosity < 1 || update!(p,0)
local ret
@sync begin
>>>>>>> 63df421c
        channel = RemoteChannel(()->Channel{Bool}(min(1000, nfolds)), 1)
        verbosity < 1 || (p = Progress(nfolds,
                     dt = 0,
                     desc = "Evaluating over $nfolds folds: ",
                     barglyphs = BarGlyphs("[=> ]"),
                     barlen = 25,
                     color = :yellow))
        # printing the progress bar
<<<<<<< HEAD
        verbosity < 1 || @async begin
                          while take!(channel)
                            next!(p)
                          end
                         end

         @sync begin
           ret = @distributed vcat for k in 1:nfolds
                     r = func(mach, k)
                     verbosity < 1 || begin
                                        put!(channel, true)
                                        yield()
                                      end
                     r
        	     end
         verbosity < 1 || put!(channel, false)
=======
       verbosity < 1 || @async begin
                    while take!(channel)
                    next!(p)
                    end
                    end


     @sync begin
            ret = @distributed vcat for k in 1:nfolds
                r = func(machines[1], k)
                verbosity < 1 || begin
                            put!(channel, true)
                            yield()
                            end
                r
           end
    verbosity < 1 || put!(channel, false)
>>>>>>> 63df421c
    end
    close(channel)
    end

    return ret
end

@static if VERSION >= v"1.3.0-DEV.573"
<<<<<<< HEAD

function _evaluate!(func, mach, accel::CPUThreads, nfolds, verbosity)
   nthreads = Threads.nthreads()
    
   if nthreads == 1
        return _evaluate!(func, mach, CPU1(), nfolds, verbosity)
   end
   ntasks = accel.settings
   partitions = chunks(1:nfolds, ntasks)
   verbosity < 1 || begin
                    p = Progress(nfolds,
=======
# one machine for each thread; cycle through available threads:
function _evaluate!(func, machines, ::CPUThreads, nfolds,verbosity)
   n_threads = Threads.nthreads()

   if n_threads == 1
        return _evaluate!(func, machines, CPU1(), nfolds, verbosity)
   end

    results = Array{Any, 1}(undef, nfolds)
    loc = ReentrantLock()
    verbosity < 1 || (p = Progress(nfolds,
>>>>>>> 63df421c
                    dt = 0,
                    desc = "Evaluating over $nfolds folds: ",
                    barglyphs = BarGlyphs("[=> ]"),
                    barlen = 25,
<<<<<<< HEAD
                    color = :yellow)
                    ch = Channel{Bool}(length(partitions))
                 end
   tasks = Vector{Task}(undef, length(partitions)) 
    
   @sync begin
       # printing the progress bar
       verbosity < 1 || @async begin
                              while take!(ch)
                                p.counter +=1 
=======
                    color = :yellow))

     @sync begin

        @sync for parts in Iterators.partition(1:nfolds, max(1,cld(nfolds, n_threads)))
        Threads.@spawn begin
            for k in parts
            id = Threads.threadid()
            if !haskey(machines, id)
                   machines[id] =
                       machine(machines[1].model, machines[1].args...)
            end
           results[k] = func(machines[id], k)
           verbosity < 1 || (begin
                              lock(loc)do
                                p.counter +=1
>>>>>>> 63df421c
                                ProgressMeter.updateProgress!(p)
                              end
                              close(ch)
                        end

   @sync for (i, parts) in enumerate(partitions)    
     tasks[i] = Threads.@spawn begin
       #One tmach for each task:
       tmach = machine(mach.model, mach.args...)
       mapreduce(vcat, parts) do k  
            r = func(tmach, k)
            verbosity < 1 || put!(ch, true)
            r            
       end
      end  
    end
     verbosity < 1 || put!(ch, false)   
    end
<<<<<<< HEAD
    reduce(vcat, fetch.(tasks))
=======

    return reduce(vcat, results)

>>>>>>> 63df421c
end

end

# ------------------------------------------------------------
# Core `evaluation` method, operating on train-test pairs

const AbstractRow = Union{AbstractVector{<:Integer}, Colon}
const TrainTestPair = Tuple{AbstractRow,AbstractRow}
const TrainTestPairs = AbstractVector{<:TrainTestPair}

# Evaluation when resampling is a TrainTestPairs (CORE EVALUATOR):
function evaluate!(mach::Machine, resampling, weights,
                   rows, verbosity, repeats,
                   measures, operation, acceleration, force)

    # Note: `rows` and `repeats` are ignored here

    resampling isa TrainTestPairs ||
        error("`resampling` must be an "*
              "`MLJ.ResamplingStrategy` or tuple of pairs "*
              "of the form `(train_rows, test_rows)`")

    X = mach.args[1]
    y = mach.args[2]

    nfolds = length(resampling)

    nmeasures = length(measures)
<<<<<<< HEAD
   
=======

    # For multithreading we need a clone of `mach` for each thread
    # doing work. These are instantiated as needed except for
    # threadid=1.
    machines = Dict(1 => mach)

>>>>>>> 63df421c
    function get_measurements(mach, k)
        train, test = resampling[k]
        fit!(mach; rows=train, verbosity=verbosity-1, force=force)
        Xtest = selectrows(X, test)
        ytest = selectrows(y, test)
        if weights == nothing
            wtest = nothing
        else
            wtest = weights[test]
        end
        yhat = operation(mach, Xtest)
        return [value(m, yhat, Xtest, ytest, wtest)
                for m in measures]
    end

    if acceleration isa CPUProcesses
        if verbosity > 0
            @info "Distributing evaluations " *
                  "among $(nworkers()) workers."
        end
    end
     if acceleration isa CPUThreads
        if verbosity > 0
                @info "Performing evaluations " *
                      "using $(Threads.nthreads()) threads."
        end
    end

    measurements_flat =
            _evaluate!(get_measurements,
                       mach,
                       acceleration,
                       nfolds,
                      verbosity)


    # in the following rows=folds, columns=measures:
    measurements_matrix = permutedims(
        reshape(measurements_flat, (nmeasures, nfolds)))

    # measurements for each observation:
    per_observation = map(1:nmeasures) do k
        m = measures[k]
        if reports_each_observation(m)
            [measurements_matrix[:,k]...]
        else
            missing
        end
    end

    # measurements for each fold:
    per_fold = map(1:nmeasures) do k
        m = measures[k]
        if reports_each_observation(m)
            broadcast(MLJBase.aggregate, per_observation[k], [m,])
        else
            [measurements_matrix[:,k]...]
        end
    end

    # overall aggregates:
    per_measure = map(1:nmeasures) do k
        m = measures[k]
        MLJBase.aggregate(per_fold[k], m)
    end

    ret = (measure=measures,
           measurement=per_measure,
           per_fold=per_fold,
           per_observation=per_observation)

    return ret

end


# ----------------------------------------------------------------
# Evaluation when `resampling` is a ResamplingStrategy

function evaluate!(mach::Machine, resampling::ResamplingStrategy,
                   weights, rows, verbosity, repeats, args...)

    y = mach.args[2]
    _rows = actual_rows(rows, length(y), verbosity)

    repeated_train_test_pairs =
        vcat([train_test_pairs(resampling, _rows, mach.args...)
              for i in 1:repeats]...)

    return evaluate!(mach::Machine,
                     repeated_train_test_pairs,
                     weights, nothing, verbosity, repeats, args...)

end

# ====================================================================
## RESAMPLER - A MODEL WRAPPER WITH `evaluate` OPERATION

"""
    resampler = Resampler(model=ConstantRegressor(),
                          resampling=CV(),
                          measure=nothing,
                          weights=nothing,
                          operation=predict,
                          repeats = 1,
                          acceleration=default_resource(),
                          check_measure=true)

Resampling model wrapper, used internally by the `fit` method of
`TunedModel` instances. See [`evaluate!](@ref) for options. Not
intended for general use.

Given a machine `mach = machine(resampler, args...)` one obtains a
performance evaluation of the specified `model`, performed according
to the prescribed `resampling` strategy and other parameters, using
data `args...`, by calling `fit!(mach)` followed by
`evaluate(mach)`. The advantage over using `evaluate(model, X, y)` is
that the latter call always calls `fit` on the `model` but
`fit!(mach)` only calls `update` after the first call.

The sample `weights` are passed to the specified performance
measures that support weights for evaluation.

*Important:* If `weights` are left unspecified, then any weight vector
`w` used in constructing the resampler machine, as in
`resampler_machine = machine(resampler, X, y, w)` (which is then used
in *training* the model) will also be used in evaluation.

"""
mutable struct Resampler{S,M<:Supervised} <: Supervised
    model::M
    resampling::S # resampling strategy
    measure
    weights::Union{Nothing,AbstractVector{<:Real}}
    operation
    acceleration::AbstractResource
    check_measure::Bool
    repeats::Int
end

MLJBase.is_wrapper(::Type{<:Resampler}) = true
MLJBase.supports_weights(::Type{<:Resampler{<:Any,M}}) where M =
    supports_weights(M)
MLJBase.is_pure_julia(::Type{<:Resampler}) = true

function MLJBase.clean!(resampler::Resampler)
    warning = ""
    if resampler.measure === nothing
        measure = default_measure(resampler.model)
        if measure === nothing
            error("No default measure known for $(resampler.model). "*
                  "You must specify measure=... ")
        else
            warning *= "No `measure` specified. "*
            "Setting `measure=$measure`. "
        end
    end
    
    return warning
end

function Resampler(; model=ConstantRegressor(), resampling=CV(),
            measure=nothing, weights=nothing, operation=predict,
            acceleration=default_resource(), check_measure=true, repeats=1)

    resampler = Resampler(model, resampling, measure, weights, operation,
                          acceleration, check_measure, repeats)
    message = MLJBase.clean!(resampler)
    isempty(message) || @warn message

    return resampler

end

function MLJBase.fit(resampler::Resampler, verbosity::Int, args...)

    mach = machine(resampler.model, args...)

    weights, measures =
        _process_weights_measures(resampler.weights, resampler.measure,
                                  mach, resampler.operation,
                                  verbosity, resampler.check_measure)
<<<<<<< HEAD
    
    _acceleration = _process_accel_settings(resampler.acceleration)
=======

>>>>>>> 63df421c

    fitresult = evaluate!(mach, resampler.resampling,
                          weights, nothing, verbosity - 1, resampler.repeats,
                          measures, resampler.operation,
                          _acceleration, false)
    cache = (mach, deepcopy(resampler.resampling))
    report = NamedTuple()

    return fitresult, cache, report

end

# in special case of non-shuffled, non-repeated holdout, we can reuse
# the underlying model's machine, provided the training_fraction has
# not changed:
function MLJBase.update(resampler::Resampler{Holdout},
                        verbosity::Int, fitresult, cache, args...)

    old_mach, old_resampling = cache

    reusable = !resampler.resampling.shuffle &&
        resampler.repeats == 1 &&
        old_resampling.fraction_train ==
        resampler.resampling.fraction_train

    if reusable
        mach = old_mach
    else
        mach = machine(resampler.model, args...)
        cache = (mach, deepcopy(resampler.resampling))
    end

    weights, measures =
        _process_weights_measures(resampler.weights, resampler.measure,
                                  mach, resampler.operation,
                                  verbosity, resampler.check_measure)
    mach.model = resampler.model
    fitresult = evaluate!(mach, resampler.resampling,
                          weights, nothing, verbosity - 1, resampler.repeats,
                          measures, resampler.operation,
                          resampler.acceleration, false)


    report = NamedTuple

    return fitresult, cache, report

end

MLJBase.input_scitype(::Type{<:Resampler{S,M}}) where {S,M} =
    MLJBase.input_scitype(M)
MLJBase.target_scitype(::Type{<:Resampler{S,M}}) where {S,M} =
    MLJBase.target_scitype(M)
MLJBase.package_name(::Type{<:Resampler}) = "MLJBase"

MLJBase.load_path(::Type{<:Resampler}) = "MLJBase.Resampler"

evaluate(resampler::Resampler, fitresult) = fitresult

function evaluate(machine::AbstractMachine{<:Resampler})
    if isdefined(machine, :fitresult)
        return evaluate(machine.model, machine.fitresult)
    else
        throw(error("$machine has not been trained."))
    end
end<|MERGE_RESOLUTION|>--- conflicted
+++ resolved
@@ -469,14 +469,14 @@
 end
 
 function _process_accel_settings(accel::CPUThreads)
-    if accel.settings === nothing 
+    if accel.settings === nothing
         nthreads = Threads.nthreads()
         _accel =  CPUThreads(nthreads)
     else
-      typeof(accel.settings) <: Signed || 
+      typeof(accel.settings) <: Signed ||
       throw(ArgumentError("`n`used in `acceleration = CPUThreads(n)`must" *
                         "be an instance of type `T<:Signed`"))
-      accel.settings > 0 || 
+      accel.settings > 0 ||
             throw(error("Can't create $(acceleration.settings) tasks)"))
       _accel = accel
     end
@@ -487,7 +487,7 @@
 
 #fallback
 _process_accel_settings(accel) =  throw(ArgumentError("unsupported" *
-                            " acceleration parameter`acceleration = $accel` ")) 
+                            " acceleration parameter`acceleration = $accel` "))
 
 # --------------------------------------------------------------
 # User interface points: `evaluate!` and `evaluate`
@@ -610,9 +610,9 @@
             " measures, as unsupported: \n$unsupported_as_string "
         end
     end
-    
+
     _acceleration= _process_accel_settings(acceleration)
-    
+
     evaluate!(mach, resampling, _weights, rows, verbosity, repeats,
                    _measures, operation, _acceleration, force)
 
@@ -640,14 +640,8 @@
 
 # Here `func` is always going to be `get_measurements`; see later
 
-<<<<<<< HEAD
 function _evaluate!(func, mach, ::CPU1, nfolds, verbosity)
-            
-=======
-# machines has only one element:
-function _evaluate!(func, machines, ::CPU1, nfolds, verbosity)
-   local ret
->>>>>>> 63df421c
+
    verbosity < 1 || (p = Progress(nfolds,
                  dt = 0,
                  desc = "Evaluating over $nfolds folds: ",
@@ -667,19 +661,10 @@
     return ret
 end
 
-<<<<<<< HEAD
-function _evaluate!(func, mach, ::CPUProcesses, nfolds, verbosity) 
-    
+function _evaluate!(func, mach, ::CPUProcesses, nfolds, verbosity)
+
     local ret
     @sync begin
-=======
-# machines has only one element:
-function _evaluate!(func, machines, ::CPUProcesses, nfolds, verbosity) #where T<:AbstractWorkerPool
-
-    #verbosity < 1 || update!(p,0)
-local ret
-@sync begin
->>>>>>> 63df421c
         channel = RemoteChannel(()->Channel{Bool}(min(1000, nfolds)), 1)
         verbosity < 1 || (p = Progress(nfolds,
                      dt = 0,
@@ -688,7 +673,6 @@
                      barlen = 25,
                      color = :yellow))
         # printing the progress bar
-<<<<<<< HEAD
         verbosity < 1 || @async begin
                           while take!(channel)
                             next!(p)
@@ -703,27 +687,8 @@
                                         yield()
                                       end
                      r
-        	     end
+                     end
          verbosity < 1 || put!(channel, false)
-=======
-       verbosity < 1 || @async begin
-                    while take!(channel)
-                    next!(p)
-                    end
-                    end
-
-
-     @sync begin
-            ret = @distributed vcat for k in 1:nfolds
-                r = func(machines[1], k)
-                verbosity < 1 || begin
-                            put!(channel, true)
-                            yield()
-                            end
-                r
-           end
-    verbosity < 1 || put!(channel, false)
->>>>>>> 63df421c
     end
     close(channel)
     end
@@ -732,11 +697,10 @@
 end
 
 @static if VERSION >= v"1.3.0-DEV.573"
-<<<<<<< HEAD
 
 function _evaluate!(func, mach, accel::CPUThreads, nfolds, verbosity)
    nthreads = Threads.nthreads()
-    
+
    if nthreads == 1
         return _evaluate!(func, mach, CPU1(), nfolds, verbosity)
    end
@@ -744,77 +708,39 @@
    partitions = chunks(1:nfolds, ntasks)
    verbosity < 1 || begin
                     p = Progress(nfolds,
-=======
-# one machine for each thread; cycle through available threads:
-function _evaluate!(func, machines, ::CPUThreads, nfolds,verbosity)
-   n_threads = Threads.nthreads()
-
-   if n_threads == 1
-        return _evaluate!(func, machines, CPU1(), nfolds, verbosity)
-   end
-
-    results = Array{Any, 1}(undef, nfolds)
-    loc = ReentrantLock()
-    verbosity < 1 || (p = Progress(nfolds,
->>>>>>> 63df421c
                     dt = 0,
                     desc = "Evaluating over $nfolds folds: ",
                     barglyphs = BarGlyphs("[=> ]"),
                     barlen = 25,
-<<<<<<< HEAD
                     color = :yellow)
                     ch = Channel{Bool}(length(partitions))
                  end
-   tasks = Vector{Task}(undef, length(partitions)) 
-    
+   tasks = Vector{Task}(undef, length(partitions))
+
    @sync begin
        # printing the progress bar
        verbosity < 1 || @async begin
                               while take!(ch)
-                                p.counter +=1 
-=======
-                    color = :yellow))
-
-     @sync begin
-
-        @sync for parts in Iterators.partition(1:nfolds, max(1,cld(nfolds, n_threads)))
-        Threads.@spawn begin
-            for k in parts
-            id = Threads.threadid()
-            if !haskey(machines, id)
-                   machines[id] =
-                       machine(machines[1].model, machines[1].args...)
-            end
-           results[k] = func(machines[id], k)
-           verbosity < 1 || (begin
-                              lock(loc)do
                                 p.counter +=1
->>>>>>> 63df421c
                                 ProgressMeter.updateProgress!(p)
                               end
                               close(ch)
                         end
 
-   @sync for (i, parts) in enumerate(partitions)    
+   @sync for (i, parts) in enumerate(partitions)
      tasks[i] = Threads.@spawn begin
        #One tmach for each task:
        tmach = machine(mach.model, mach.args...)
-       mapreduce(vcat, parts) do k  
+       mapreduce(vcat, parts) do k
             r = func(tmach, k)
             verbosity < 1 || put!(ch, true)
-            r            
+            r
        end
-      end  
-    end
-     verbosity < 1 || put!(ch, false)   
-    end
-<<<<<<< HEAD
-    reduce(vcat, fetch.(tasks))
-=======
-
-    return reduce(vcat, results)
-
->>>>>>> 63df421c
+     end
+   end
+   verbosity < 1 || put!(ch, false)
+   end
+   reduce(vcat, fetch.(tasks))
 end
 
 end
@@ -844,16 +770,7 @@
     nfolds = length(resampling)
 
     nmeasures = length(measures)
-<<<<<<< HEAD
-   
-=======
-
-    # For multithreading we need a clone of `mach` for each thread
-    # doing work. These are instantiated as needed except for
-    # threadid=1.
-    machines = Dict(1 => mach)
-
->>>>>>> 63df421c
+
     function get_measurements(mach, k)
         train, test = resampling[k]
         fit!(mach; rows=train, verbosity=verbosity-1, force=force)
@@ -1011,7 +928,7 @@
             "Setting `measure=$measure`. "
         end
     end
-    
+
     return warning
 end
 
@@ -1036,12 +953,8 @@
         _process_weights_measures(resampler.weights, resampler.measure,
                                   mach, resampler.operation,
                                   verbosity, resampler.check_measure)
-<<<<<<< HEAD
-    
+
     _acceleration = _process_accel_settings(resampler.acceleration)
-=======
-
->>>>>>> 63df421c
 
     fitresult = evaluate!(mach, resampler.resampling,
                           weights, nothing, verbosity - 1, resampler.repeats,
