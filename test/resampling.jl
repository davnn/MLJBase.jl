#module TestResampling

using Distributed
import ComputationalResources: CPU1, CPUProcesses, CPUThreads
using .TestUtilities
using ProgressMeter
using Tables: table

@everywhere begin
    using .Models
    using StableRNGs
    rng = StableRNG(1513515)
    const verb = 0
end

using Test
using MLJBase
import Distributions
import StatsBase
@static if VERSION >= v"1.3.0-DEV.573"
    using .Threads
end

@testset "_feature_dependencies_exist" begin
    measures = Any[rms, log_loss, brier_score]
    @test !MLJBase._feature_dependencies_exist(measures)
    my_feature_dependent_loss(ŷ, X, y) =
        sum(abs.(ŷ - y) .* X.penalty)/sum(X.penalty);
    MLJBase.is_feature_dependent(::typeof(my_feature_dependent_loss)) = true
    push!(measures, my_feature_dependent_loss)
    @test MLJBase._feature_dependencies_exist(measures)
end

@testset_accelerated "dispatch of resources and progress meter" accel begin

    X = (x = [1, ],)
    y = [2.0, ]

    @everywhere begin
        nfolds = 6
        nmeasures = 2
        func(mach, k) = ((sleep(0.01*rand(rng)); fill(1:k, nmeasures)),
                         :fitted_params,
                         :report,)
    end
    mach = machine(ConstantRegressor(), X, y)
    p = Progress(nfolds, dt=0)
    if accel isa CPUThreads
        result = MLJBase._evaluate!(func,
                                    mach,
                                    CPUThreads(Threads.nthreads()),
                                    nfolds,
                                    1)
    else
        result = MLJBase._evaluate!(func, mach, accel, nfolds, 1)
    end
    measurements = vcat(result[1]...)
    @test measurements ==
        [1:1, 1:1, 1:2, 1:2, 1:3, 1:3, 1:4, 1:4, 1:5, 1:5, 1:6, 1:6]
    @test collect(result[2]) == fill(:fitted_params, nfolds)
end


@test CV(nfolds=6) == CV(nfolds=6)
@test CV(nfolds=5) != CV(nfolds=6)
@test MLJBase.train_test_pairs(CV(), 1:10) !=
     MLJBase.train_test_pairs(CV(shuffle=true), 1:10)
@test MLJBase.train_test_pairs(Holdout(), 1:10) !=
     MLJBase.train_test_pairs(Holdout(shuffle=true), 1:10)

@testset "train test pairs" begin
    cv = CV(nfolds=5)
    pairs = MLJBase.train_test_pairs(cv, 1:24)
    @test pairs == [
        (6:24, 1:5),
        ([1:5..., 11:24...], 6:10),
        ([1:10..., 16:24...], 11:15),
        ([1:15..., 21:24...], 16:20),
        (1:20, 21:24)
    ]
end

@testset "checking measure/model compatibility" begin
    model = ConstantRegressor()
    y = rand(rng,4)

    # model prediction type is Probablistic but measure is Deterministic:
    @test_throws(ArgumentError,
                  MLJBase._check_measure(rms, model, y, predict))

    @test MLJBase._check_measure(rms, model, y, predict_mean)

    @test MLJBase._check_measure(rms, model, y, predict_median)

    # has `y`  `Finite` elscityp but measure `rms` is for `Continuous`:
    y=categorical(collect("abc"))
    @test_throws(ArgumentError,
                 MLJBase._check_measure(rms, model, y, predict_median))
    model = ConstantClassifier()
    # model prediction type is Probablistic but measure is Deterministic:
    @test_throws(ArgumentError,
                 MLJBase._check_measure(mcr, model, y,predict))

    @test MLJBase._check_measure(mcr, model, y, predict_mode)

    # `Determistic` model but `Probablistic` measure:
    model = Models.DeterministicConstantClassifier()
    @test_throws(ArgumentError,
                 MLJBase._check_measure(cross_entropy, model, y, predict))

    model = ConstantClassifier()
    @test MLJBase._check_measures([brier_score, cross_entropy],
                                  model, y, predict)
    @test_throws(ArgumentError,
                 MLJBase._check_measures([brier_score, rms], model, y, predict))
end

@testset "check weights" begin
    @test_throws ArgumentError MLJBase._check_weights([:junk, :junk], 2)
    @test_throws DimensionMismatch MLJBase._check_weights([0.5, 0.5], 3)
    @test MLJBase._check_weights([0.5, 0.5], 2)
end

@testset_accelerated "folds specified" accel begin
    x1 = ones(10)
    x2 = ones(10)
    X  = (x1=x1, x2=x2)
    y  = [1.0, 1.0, 2.0, 2.0, 1.0, 1.0, 2.0, 2.0, 1.0, 1.0]

    my_rms(yhat, y) = sqrt(mean((yhat -y).^2))
    my_mae(yhat, y) = abs.(yhat - y)
    MLJBase.reports_each_observation(::typeof(my_mae)) = true

    resampling = [(3:10, 1:2),
                  ([1, 2, 5, 6, 7, 8, 9, 10], 3:4),
                  ([1, 2, 3, 4, 7, 8, 9, 10], 5:6),
                  ([1, 2, 3, 4, 5, 6, 9, 10], 7:8),
                  (1:8, 9:10)]

    for cache in [true, false]

        model = Models.DeterministicConstantRegressor()
        mach  = machine(model, X, y, cache=cache)

        # check detection of incompatible measure (cross_entropy):
        @test_throws ArgumentError evaluate!(mach, resampling=resampling,
                                             measure=[cross_entropy, rmslp1],
                                             verbosity=verb,
                                             acceleration=accel)
        result = evaluate!(mach, resampling=resampling, verbosity=verb,
                           measure=[my_rms, my_mae, rmslp1], acceleration=accel)

        v = [1/2, 3/4, 1/2, 3/4, 1/2]

        @test result.per_fold[1] ≈ v
        @test result.per_fold[2] ≈ v
        @test result.per_fold[3][1] ≈ abs(log(2) - log(2.5))
        @test ismissing(result.per_observation[1])
        @test result.per_observation[2][1] ≈ [1/2, 1/2]
        @test result.per_observation[2][2] ≈ [3/4, 3/4]
        @test result.measurement[1] ≈ mean(v)
        @test result.measurement[2] ≈ mean(v)

        # fitted_params and report per fold:
        @test map(fp->fp.fitresult, result.fitted_params_per_fold) ≈
            [1.5, 1.25, 1.5, 1.25, 1.5]
        @test all(==(NamedTuple()), result.report_per_fold)
    end
end

@testset "repeated resampling" begin
    x1 = ones(20)
    x2 = ones(20)
    X = (x1=x1, x2=x2)
    y = rand(rng,20)

    holdout = Holdout(fraction_train=0.75, rng=rng)
    model = Models.DeterministicConstantRegressor()

    for cache in [true, false]
        mach = machine(model, X, y, cache=cache)
        result = evaluate!(mach, resampling=holdout, verbosity=verb,
                       measure=[rms, rmslp1], repeats=6)
        per_fold = result.per_fold[1]
        @test unique(per_fold) |> length == 6
        @test abs(mean(per_fold) - std(y)) < 0.06 # very rough check

        cv = CV(nfolds=3, rng=rng)
        result = evaluate!(mach, resampling=cv, verbosity=verb,
                       measure=[rms, rmslp1], repeats=6)
        per_fold = result.per_fold[1]
        @test unique(per_fold) |> length == 18
        @test abs(mean(per_fold) - std(y)) < 0.06 # very rough check
    end
end

@testset_accelerated "holdout" accel begin
    x1 = ones(4)
    x2 = ones(4)
    X = (x1=x1, x2=x2)
    y = [1.0, 1.0, 2.0, 2.0]

    @test MLJBase.show_as_constructed(Holdout)
    holdout = Holdout(fraction_train=0.75)
    model = Models.DeterministicConstantRegressor()
    for cache in [true, false]
        mach = machine(model, X, y, cache=cache)
        result = evaluate!(mach, resampling=holdout, verbosity=verb,
                           measure=[rms, rmslp1], acceleration=accel)
        result = evaluate!(mach, resampling=holdout, verbosity=verb,
                           acceleration=accel)
        result.measurement[1] ≈ 2/3

        # test direct evaluation of a model + data:
        result = evaluate(model, X, y, verbosity=1,
                          resampling=holdout, measure=rms, cache=cache)
        @test result.measurement[1] ≈ 2/3
    end

    X = (x=rand(rng,100),)
    y = rand(rng,100)

    for cache in [true, false]
        mach = machine(model, X, y, cache=cache)
        evaluate!(mach, verbosity=verb,
                  resampling=Holdout(shuffle=true, rng=rng), acceleration=accel)
        e1 = evaluate!(mach, verbosity=verb,
                       resampling=Holdout(shuffle=true),
                       acceleration=accel).measurement[1]
        @test e1 != evaluate!(mach, verbosity=verb,
                              resampling=Holdout(),
                              acceleration=accel).measurement[1]
    end
end

@testset_accelerated "Exception handling (see issue 235)" accel begin
    X, y = @load_iris
    model = ConstantClassifier()

    bad_loss(yhat, y) = throw(Exception())
    @test_throws Exception evaluate(model, X, y, measure=bad_loss)
end

@testset_accelerated "cv" accel begin
    x1 = ones(10)
    x2 = ones(10)
    X = (x1=x1, x2=x2)
    y = [1.0, 1.0, 2.0, 2.0, 1.0, 1.0, 2.0, 2.0, 1.0, 1.0]

    @test MLJBase.show_as_constructed(CV)
    cv=CV(nfolds=5)
    for cache in [true, false]
        model = Models.DeterministicConstantRegressor()
        mach = machine(model, X, y, cache=cache)
        result = evaluate!(mach, resampling=cv, measure=[rms, rmslp1],
                           acceleration=accel, verbosity=verb)

        @test result.per_fold[1] ≈ [1/2, 3/4, 1/2, 3/4, 1/2]

        shuffled = evaluate!(mach, resampling=CV(shuffle=true), verbosity=verb,
                             acceleration=accel) # using rms default
        @test shuffled.measurement[1] != result.measurement[1]
    end
end

@testset "stratified_cv" begin

    # check in explicit example:
    y = categorical(
        ['b', 'c', 'a', 'b', 'b', 'b', 'c', 'c', 'c', 'a', 'a', 'a']
    )
    scv = StratifiedCV(nfolds=3)
    rows = 1:12
    pairs = MLJBase.train_test_pairs(scv, rows, y)
    expected_pairs = [
        ([2, 4, 9, 11, 3, 5, 7, 12], [1, 6, 8, 10]),
        ([1, 6, 8, 10, 3, 5, 7, 12], [2, 4, 9, 11]),
        ([1, 6, 8, 10, 2, 4, 9, 11], [3, 5, 7, 12])
    ]
    # Explanation of expected_pairs: The row indices are processed one at
    # a time. The test fold that a row index is placed in is determined
    # by this lookup:
    #
    # b b b b c c c c a a a a
    # 1 2 3 1 2 3 1 2 3 1 2 3
    #
    # For example, the first row such that y[row] == 'c' is placed in the
    # second fold, and the second row such that y[row] == 'c' is placed in
    # the third fold.
    @test pairs == expected_pairs

    # test invariance to label renaming:
    z = replace(y, 'a' => 'b', 'b' => 'c', 'c' => 'a')
    pairs = MLJBase.train_test_pairs(scv, rows, z)
    @test pairs == expected_pairs

    # test the case where rows is a shuffled subset of y:
    y = categorical(['a', 'b', 'c', 'a', 'b', 'c', 'a', 'b', 'c'])
    rows = 8:-1:2
    pairs = MLJBase.train_test_pairs(scv, rows, y)
    @test pairs == [
        ([5, 4, 6, 2], [8, 7, 3]),
        ([8, 7, 3, 6, 2], [5, 4]),
        ([8, 7, 3, 5, 4], [6, 2])
    ]

    # test shuffle:
    scv_random = StratifiedCV(nfolds=3, shuffle=true, rng=1)
    pairs_random = MLJBase.train_test_pairs(scv_random, rows, y)
    @test pairs != pairs_random

    # wrong target type throws error:
    @test_throws Exception MLJBase.train_test_pairs(scv, rows, get.(y))

    # check class distribution is preserved in a larger randomized example:
    N = 30
    y = shuffle(vcat(fill('a', N), fill('b', 2N),
                        fill('c', 3N), fill('d', 4N))) |> categorical;
    d = Distributions.fit(MLJBase.UnivariateFinite, y)
    pairs = MLJBase.train_test_pairs(scv, 1:10N, nothing, y)
    folds = vcat(first.(pairs), last.(pairs))
    @test all([Distributions.fit(MLJBase.UnivariateFinite, y[fold]) ≈ d for fold in folds])
end

@testset_accelerated "sample weights in evaluation" accel begin
    # cv:
    x1 = ones(4)
    x2 = ones(4)
    X = (x1=x1, x2=x2)
    y = [1.0, 2.0, 3.0, 1.0]
    w = 1:4
    cv=CV(nfolds=2)
    model = Models.DeterministicConstantRegressor()
    mach = machine(model, X, y)
    e = evaluate!(mach, resampling=cv, measure=l1,
                  weights=w, verbosity=verb, acceleration=accel).measurement[1]
    efold1 = mean([1*1, 1*0])
    efold2 = mean([3*3/2, 4*1/2])
    @test e ≈ mean([efold1, efold2])

    # if I don't specify weights in `evaluate!`, then uniform should
    # be used:
    e = evaluate!(mach, resampling=cv, measure=l1,
                  verbosity=verb, acceleration=accel).measurement[1]
    efold1 = mean([1*1, 1*0])
    efold2 = mean([1*3/2, 1*1/2])
    @test e ≈ mean([efold1, efold2])
end

@testset_accelerated "class weights in evaluation" accel begin
    x = [1,2,3,4,5,6,7]
    X, y = table([x x x x x x]), coerce([1,2,1,3,1,2,2], Multiclass)
    model = @load DeterministicConstantClassifier
    mach = machine(model, X, y)
    cv=CV(nfolds = 2)
    class_w = Dict(1=>1, 2=>2, 3=>3) 
    e = evaluate!(mach, resampling=cv, measure=MLJBase.MulticlassFScore(return_type=Vector),
                  class_weights=class_w, verbosity=verb, 
                  acceleration=accel).measurement[1]
    @test round(e, digits=3) ≈ 0.217

    # if class weights in `evaluate!` isn't specified:
    e = evaluate!(mach, resampling=cv, measure=multiclass_f1score,
                  verbosity=verb, acceleration=accel).measurement[1]
    @test e ≈ 0.15
end

@testset_accelerated "resampler as machine" accel begin
    N = 50
    X = (x1=rand(rng,N), x2=rand(rng,N), x3=rand(rng,N))
    y = X.x1 -2X.x2 + 0.05*rand(rng,N)
    ridge_model = FooBarRegressor(lambda=20.0)
    holdout = Holdout(fraction_train=0.75)
    resampler = Resampler(resampling=holdout, model=ridge_model, measure=mae)
    resampling_machine = machine(resampler, X, y)
    @test_logs((:info, r"^Training"), fit!(resampling_machine))
    e1=evaluate(resampling_machine).measurement[1]
    mach = machine(ridge_model, X, y)
    @test e1 ≈  evaluate!(mach, resampling=holdout,
                          measure=mae, verbosity=verb,
                          acceleration=accel).measurement[1]
    ridge_model.lambda=1.0
    fit!(resampling_machine, verbosity=2)
    e2=evaluate(resampling_machine).measurement[1]
    @test e1 != e2
    resampler.weights = rand(rng,N)
    fit!(resampling_machine, verbosity=verb)
    e3=evaluate(resampling_machine).measurement[1]
    @test e3 != e2

    @test MLJBase.package_name(Resampler) == "MLJBase"
    @test MLJBase.is_wrapper(Resampler)
    rnd = randn(rng,5)
    @test evaluate(resampler, rnd) === rnd
end

struct DummyResamplingStrategy <: MLJBase.ResamplingStrategy end

@testset_accelerated "custom strategy depending on X, y" accel begin
    function MLJBase.train_test_pairs(resampling::DummyResamplingStrategy,
                              rows, X, y)
        train = filter(rows) do j
            y[j] == y[1]
        end
        test = setdiff(rows, train)
        return [(train, test),]
    end

    X = (x = rand(rng,8), )
    y = categorical(string.([:x, :y, :x, :x, :y, :x, :x, :y]))
    @test MLJBase.train_test_pairs(DummyResamplingStrategy(), 2:6, X, y) ==
        [([3, 4, 6], [2, 5]),]

    e = evaluate(ConstantClassifier(), X, y,
                 measure=misclassification_rate,
                 resampling=DummyResamplingStrategy(),
                 operation=predict_mode,
                 acceleration=accel)
    @test e.measurement[1] ≈ 1.0
end

@testset_accelerated "sample weights in training and evaluation" accel begin
    yraw = ["Perry", "Antonia", "Perry", "Antonia", "Skater"]
    X = (x=rand(rng,5),)
    y = categorical(yraw)
    w = [1, 10, 1, 10, 5]

    for cache in [true, false]
        # without weights:
        mach = machine(ConstantClassifier(), X, y, cache=cache)
        e = evaluate!(mach, resampling=Holdout(fraction_train=0.6),
                      operation=predict_mode, measure=misclassification_rate,
                      acceleration=accel, verbosity=verb)
        @test e.measurement[1] ≈ 1.0

        # with weights in training and evaluation:
        mach = machine(ConstantClassifier(), X, y, w, cache=cache)
        e = evaluate!(mach, resampling=Holdout(fraction_train=0.6),
                      operation=predict_mode, measure=misclassification_rate,
                      acceleration=accel, verbosity=verb, weights=w)
        @test e.measurement[1] ≈ mean([10*0, 5*1])

        # with different weights in training and evaluation:
        e = evaluate!(mach, resampling=Holdout(fraction_train=0.6),
                      operation=predict_mode, measure=misclassification_rate,
                      weights = fill(1, 5), acceleration=accel, verbosity=verb)
        @test e.measurement[1] ≈ 1/2

        @test_throws(DimensionMismatch,
                     evaluate!(mach, resampling=Holdout(fraction_train=0.6),
                               operation=predict_mode,
                               measure=misclassification_rate,
                               weights = fill(1, 100), acceleration=accel,
                               verbosity=verb))

        @test_throws(ArgumentError,
                     evaluate!(mach, resampling=Holdout(fraction_train=0.6),
                               operation=predict_mode,
                               measure=misclassification_rate,
                               weights = fill('a', 5), acceleration=accel,
                               verbosity=verb))
    end

    # resampling on a subset of all rows:
    model = KNNClassifier()

    N = 200
    X = (x = rand(rng,3N), );
    y = categorical(rand(rng,"abcd", 3N));
    w = rand(rng,3N);
    class_w = Dict(zip(levels(y), rand(length(levels(y)))));
    rows = StatsBase.sample(1:3N, 2N, replace=false);
    Xsmall = selectrows(X, rows);
    ysmall = selectrows(y, rows);
    wsmall = selectrows(w, rows);

    for cache in [true, false]
        mach1 = machine(model, Xsmall, ysmall, wsmall, cache=cache)
        e1 = evaluate!(mach1,
                       resampling=CV(),
                       measure=misclassification_rate,
                       weights=wsmall,
                       operation=predict_mode,
                       acceleration=accel,
                       verbosity=verb)

        mach2 = machine(model, X, y, w, cache=cache)
        e2 = evaluate!(mach2,
                       resampling=CV(),
                       measure=misclassification_rate,
                       weights=w,
                       operation=predict_mode,
                       rows=rows,
                       acceleration=accel,
                       verbosity=verb)

        @test e1.per_fold ≈ e2.per_fold
    end

    for cache in [true, false]

        # resampler as machine with evaluation weights not specified:
        resampler = Resampler(model=model, resampling=CV();
                              measure=misclassification_rate,
                              operation=predict_mode,
                              cache=cache)
        resampling_machine = machine(resampler, X, y, w, cache=false)
        fit!(resampling_machine, verbosity=verb)
        e1 = evaluate(resampling_machine).measurement[1]
        mach = machine(model, X, y, w, cache=!cache)
        e2 = evaluate!(mach, resampling=CV();
                       measure=misclassification_rate,
                       operation=predict_mode,
                       acceleration=accel, verbosity=verb).measurement[1]

        @test e1 ≈ e2

        # resampler as machine with evaluation weights specified:
        weval = rand(rng,3N);
        resampler = Resampler(model=model, resampling=CV();
                              measure=misclassification_rate,
                              operation=predict_mode,
                              weights=weval, acceleration=accel,
                              cache=cache)
        resampling_machine = machine(resampler, X, y, w, cache=false)
        fit!(resampling_machine, verbosity=verb)
        e1   = evaluate(resampling_machine).measurement[1]
        mach = machine(model, X, y, w, cache=!cache)
        e2   = evaluate!(mach, resampling=CV();
                         measure=misclassification_rate,
                         operation=predict_mode,
                         weights=weval,
                         acceleration=accel, verbosity=verb).measurement[1]

        @test e1 ≈ e2

<<<<<<< HEAD
    # resampler as machine with evaluation weights not specified:
    resampler = Resampler(model=model, resampling=CV();
                          measure=misclassification_rate,
                          operation=predict_mode)
    resampling_machine = machine(resampler, X, y, w)
    fit!(resampling_machine, verbosity=verb)
    e1 = evaluate(resampling_machine).measurement[1]
    mach = machine(model, X, y, w)
    e2 = evaluate!(mach, resampling=CV();
                   measure=misclassification_rate,
                   operation=predict_mode,
                   acceleration=accel, verbosity=verb).measurement[1]

    @test e1 ≈ e2

    # resampler as machine with evaluation weights specified:
    weval = rand(rng,3N);
    resampler = Resampler(model=model, resampling=CV();
                          measure=misclassification_rate,
                          operation=predict_mode,
                          weights=weval, acceleration=accel)
    resampling_machine = machine(resampler, X, y, w)
    fit!(resampling_machine, verbosity=verb)
    e1   = evaluate(resampling_machine).measurement[1]
    mach = machine(model, X, y, w)
    e2   = evaluate!(mach, resampling=CV();
                     measure=misclassification_rate,
                     operation=predict_mode,
                     weights=weval,
                     acceleration=accel, verbosity=verb).measurement[1]

    @test e1 ≈ e2

    x = [1,2,3,4,5,6,7]
    X, y = table([x x x x x x]), coerce([1,2,1,3,1,2,2], Multiclass)
    model = @load DeterministicConstantClassifier  
    class_w = Dict(zip(levels(y), rand(length(levels(y)))))

    #resampler as a machine with class weights specified 
    cweval = Dict(zip(levels(y), rand(length(levels(y)))));
    resampler = Resampler(model=model, resampling=CV();
                          measure=MulticlassFScore(return_type=Vector),
                          class_weights=cweval, acceleration=accel)
    resampling_machine = machine(resampler, X, y)
    fit!(resampling_machine, verbosity=verb)
    e1   = evaluate(resampling_machine).measurement[1]
    mach = machine(model, X, y)
    e2   = evaluate!(mach, resampling=CV();
                     measure=MulticlassFScore(return_type=Vector),
                     class_weights=cweval,
                     acceleration=accel, verbosity=verb).measurement[1]

    @test e1 ≈ e2
    
=======
    end
>>>>>>> 17f26fe1
end

#end
true<|MERGE_RESOLUTION|>--- conflicted
+++ resolved
@@ -353,9 +353,9 @@
     model = @load DeterministicConstantClassifier
     mach = machine(model, X, y)
     cv=CV(nfolds = 2)
-    class_w = Dict(1=>1, 2=>2, 3=>3) 
+    class_w = Dict(1=>1, 2=>2, 3=>3)
     e = evaluate!(mach, resampling=cv, measure=MLJBase.MulticlassFScore(return_type=Vector),
-                  class_weights=class_w, verbosity=verb, 
+                  class_weights=class_w, verbosity=verb,
                   acceleration=accel).measurement[1]
     @test round(e, digits=3) ≈ 0.217
 
@@ -534,64 +534,33 @@
 
         @test e1 ≈ e2
 
-<<<<<<< HEAD
-    # resampler as machine with evaluation weights not specified:
-    resampler = Resampler(model=model, resampling=CV();
-                          measure=misclassification_rate,
-                          operation=predict_mode)
-    resampling_machine = machine(resampler, X, y, w)
-    fit!(resampling_machine, verbosity=verb)
-    e1 = evaluate(resampling_machine).measurement[1]
-    mach = machine(model, X, y, w)
-    e2 = evaluate!(mach, resampling=CV();
-                   measure=misclassification_rate,
-                   operation=predict_mode,
-                   acceleration=accel, verbosity=verb).measurement[1]
-
-    @test e1 ≈ e2
-
-    # resampler as machine with evaluation weights specified:
-    weval = rand(rng,3N);
-    resampler = Resampler(model=model, resampling=CV();
-                          measure=misclassification_rate,
-                          operation=predict_mode,
-                          weights=weval, acceleration=accel)
-    resampling_machine = machine(resampler, X, y, w)
-    fit!(resampling_machine, verbosity=verb)
-    e1   = evaluate(resampling_machine).measurement[1]
-    mach = machine(model, X, y, w)
-    e2   = evaluate!(mach, resampling=CV();
-                     measure=misclassification_rate,
-                     operation=predict_mode,
-                     weights=weval,
-                     acceleration=accel, verbosity=verb).measurement[1]
-
-    @test e1 ≈ e2
+    end
 
     x = [1,2,3,4,5,6,7]
     X, y = table([x x x x x x]), coerce([1,2,1,3,1,2,2], Multiclass)
-    model = @load DeterministicConstantClassifier  
+    model = @load DeterministicConstantClassifier
     class_w = Dict(zip(levels(y), rand(length(levels(y)))))
 
-    #resampler as a machine with class weights specified 
-    cweval = Dict(zip(levels(y), rand(length(levels(y)))));
-    resampler = Resampler(model=model, resampling=CV();
-                          measure=MulticlassFScore(return_type=Vector),
-                          class_weights=cweval, acceleration=accel)
-    resampling_machine = machine(resampler, X, y)
-    fit!(resampling_machine, verbosity=verb)
-    e1   = evaluate(resampling_machine).measurement[1]
-    mach = machine(model, X, y)
-    e2   = evaluate!(mach, resampling=CV();
-                     measure=MulticlassFScore(return_type=Vector),
-                     class_weights=cweval,
-                     acceleration=accel, verbosity=verb).measurement[1]
-
-    @test e1 ≈ e2
-    
-=======
-    end
->>>>>>> 17f26fe1
+    for cache in [true, false]
+
+        #resampler as a machine with class weights specified
+        cweval = Dict(zip(levels(y), rand(length(levels(y)))));
+        resampler = Resampler(model=model, resampling=CV();
+                              measure=MulticlassFScore(return_type=Vector),
+                              class_weights=cweval, acceleration=accel)
+        resampling_machine = machine(resampler, X, y)
+        fit!(resampling_machine, verbosity=verb)
+        e1   = evaluate(resampling_machine).measurement[1]
+        mach = machine(model, X, y)
+        e2   = evaluate!(mach, resampling=CV();
+                         measure=MulticlassFScore(return_type=Vector),
+                         class_weights=cweval,
+                         acceleration=accel, verbosity=verb).measurement[1]
+
+        @test e1 ≈ e2
+
+    end
+
 end
 
 #end
