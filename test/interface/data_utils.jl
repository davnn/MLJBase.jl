@testset "categorical" begin
    x = 1:5
    @test MLJModelInterface.categorical(x) == categorical(x)
end

@testset "classes" begin
    v = categorical(collect("asqfasqffqsaaaa"), ordered=true)
    @test classes(v[1]) == levels(v)
    @test classes(v) == levels(v)
    levels!(v, reverse(levels(v)))
    @test classes(v[1]) == levels(v)
    @test classes(v) == levels(v)
end

@testset "int, classes, decoder" begin
    N = 10
    mix = shuffle(rng, 0:N - 1)

    Xraw = broadcast(x->mod(x,N), rand(rng, Int, 2N, 3N))
    Yraw = string.(Xraw)

    # to turn a categ matrix into a ordinary array with categorical
    # elements. Needed because broacasting the identity gives a
    # categorical array in CategoricalArrays >0.5.2
    function matrix_(X)
        ret = Array{Any}(undef, size(X))
        for i in eachindex(X)
            ret[i] = X[i]
        end
        return ret
    end

    X = categorical(Xraw)
    x = X[1]
    Y = categorical(Yraw)
    y = Y[1]
    V = matrix_(X)
    W = matrix_(Y)

    # raw(x::MLJBase.CategoricalValue) = x.pool.index[x.level]

    # @test raw.(classes(xo)) == xo.pool.levels
    # @test raw.(classes(yo)) == yo.pool.levels

    # # getting all possible elements from one:
    # @test raw.(X) == Xraw
    # @test raw.(Y) == Yraw
    # @test raw.(classes(xo)) == levels(Xo)
    # @test raw.(classes(yo)) == levels(Yo)

    # broadcasted encoding:
    @test int(X) == int(V)
    @test int(Y) == int(W)

    @test int(X; type=Int8) isa AbstractArray{Int8}

    # encoding is right-inverse to decoding:
    d = decoder(x)
    @test d(int(V)) == V # ie have the same elements
    e = decoder(y)
    @test e(int(W)) == W

    @test int(classes(y)) == 1:length(classes(x))

    # int is based on ordering not index
    v = categorical(['a', 'b', 'c'], ordered=true)
    @test int(v) == 1:3
    levels!(v, ['c', 'a', 'b'])
    @test int(v) == [2, 3, 1]

    # Errors
    @test_throws DomainError int("g")
end

@testset "matrix, table" begin
<<<<<<< HEAD
    B = rand(rng, UInt8, (4, 5))
    @test matrix(DataFrame(B)) == B
=======
    B = rand(UInt8, (4, 5))
    names = Tuple(Symbol("x$i") for i in 1:size(B,2))
    tup =NamedTuple{names}(Tuple(B[:,i] for i in 1:size(B,2)))        
    @test matrix(TypedTables.Table(tup)) == B
>>>>>>> fe227cdf
    @test matrix(table(B)) == B
    @test matrix(table(B), transpose=true) == B'

    X  = (x1=rand(rng, 5), x2=rand(rng, 5))

    @test table(X, prototype=TypedTables.Table(x1=[],
                    x2=[])) == TypedTables.Table(X)
    
    T = table((x1=(1,2,3), x2=(:x, :y, :z)))
            
    @test selectcols(T, :x1) == [1, 2, 3]

    v = categorical(11:20)
    A = hcat(v, v)
    tab = table(A)
    @test selectcols(tab, 1) == v

    @test matrix(B) == B
    @test matrix(B, transpose=true) == permutedims(B)
end

@testset "select etc" begin
    N = 10
    A = broadcast(x->Char(65+mod(x,5)), rand(rng, Int, N, 5))
    X = CategoricalArrays.categorical(A)
    names = Tuple(Symbol("x$i") for i in 1:size(A,2))
    tup =NamedTuple{names}(Tuple(A[:,i] for i in 1:size(A,2)))
    nt = (tup..., z = 1:N)
                
    tt = TypedTables.Table(nt)
    rt = Tables.rowtable(tt)
    ct = Tables.columntable(tt)

    @test selectcols(nothing, 4:6)   == nothing
    @test selectrows(tt, 1)          == selectrows(tt[1:1], :)
    @test MLJBase.select(nothing, 2, :x) == nothing
    s = schema(tt)
    @test nrows(tt) == N

    @test selectcols(tt, 4:6) ==
        selectcols(TypedTables.Table(x4=tt.x4, x5=tt.x5, z=tt.z), :)
    @test selectcols(tt, [:x1, :z]) ==
        selectcols(TypedTables.Table(x1=tt.x1, z=tt.z), :)
    @test selectcols(tt, :x2) == tt.x2
    @test selectcols(tt, 2)   == tt.x2
    @test selectrows(tt, 4:6) == selectrows(tt[4:6], :)
    @test nrows(tt) == N
    @test MLJBase.select(tt, 2, :x2) == tt.x2[2]

    @test selectrows(rt, 4:6) == rt[4:6]
    @test selectrows(rt, :)   == rt

    @test selectrows(rt, 5)   == rt[5,:]
    @test nrows(rt) == N

    @test Tables.rowtable(selectrows(ct, 4:6)) == rt[4:6]
    @test selectrows(ct, :) == ct
    @test Tables.rowtable(selectrows(ct, 5))[1] == rt[5,1]

    # vector accessors
    v = rand(rng, Int, 4)
    @test selectrows(v, 2:3) == v[2:3]
    @test selectrows(v, 2)   == [v[2]]
    @test nrows(v)           == 4

    v = categorical(collect("asdfasdf"))
    @test selectrows(v, 2:3) == v[2:3]
    @test selectrows(v, 2)   == [v[2]]
    @test nrows(v) == 8

    # matrix accessors
    A = rand(rng, 5, 10)
    @test selectrows(A, 2:4) == A[2:4,:]
    @test selectrows(A, 2:4) == A[2:4,:]
    @test selectrows(A, 2)   == A[2:2,:]

    A = rand(rng, 5, 10) |> categorical
    @test selectrows(A, 2:4) == A[2:4,:]
    @test selectrows(A, 2:4) == A[2:4,:]
    @test selectrows(A, 2)   == A[2:2,:]

    @test nrows(A) == 5

    # TypedTables
    v = categorical(collect("asdfasdf"))
    tt = TypedTables.Table(v=v, w=v)
    @test selectcols(tt, :w) == v
end<|MERGE_RESOLUTION|>--- conflicted
+++ resolved
@@ -73,15 +73,10 @@
 end
 
 @testset "matrix, table" begin
-<<<<<<< HEAD
-    B = rand(rng, UInt8, (4, 5))
-    @test matrix(DataFrame(B)) == B
-=======
     B = rand(UInt8, (4, 5))
     names = Tuple(Symbol("x$i") for i in 1:size(B,2))
-    tup =NamedTuple{names}(Tuple(B[:,i] for i in 1:size(B,2)))        
+    tup =NamedTuple{names}(Tuple(B[:,i] for i in 1:size(B,2)))
     @test matrix(TypedTables.Table(tup)) == B
->>>>>>> fe227cdf
     @test matrix(table(B)) == B
     @test matrix(table(B), transpose=true) == B'
 
@@ -89,9 +84,9 @@
 
     @test table(X, prototype=TypedTables.Table(x1=[],
                     x2=[])) == TypedTables.Table(X)
-    
+
     T = table((x1=(1,2,3), x2=(:x, :y, :z)))
-            
+
     @test selectcols(T, :x1) == [1, 2, 3]
 
     v = categorical(11:20)
@@ -110,7 +105,7 @@
     names = Tuple(Symbol("x$i") for i in 1:size(A,2))
     tup =NamedTuple{names}(Tuple(A[:,i] for i in 1:size(A,2)))
     nt = (tup..., z = 1:N)
-                
+
     tt = TypedTables.Table(nt)
     rt = Tables.rowtable(tt)
     ct = Tables.columntable(tt)
